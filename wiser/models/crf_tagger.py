from allennlp.models import CrfTagger
from typing import Dict, Optional, List, Any
from overrides import overrides
import torch
from allennlp.data import Vocabulary
from allennlp.modules import Seq2SeqEncoder, TextFieldEmbedder
from allennlp.modules import FeedForward
from allennlp.modules.conditional_random_field import allowed_transitions
from allennlp.models.model import Model
from allennlp.nn import InitializerApplicator, RegularizerApplicator
import allennlp.nn.util as util
from wiser.modules.conditional_random_field import WiserConditionalRandomField


@Model.register("wiser_crf_tagger")
class WiserCrfTagger(CrfTagger):

    def __init__(self, vocab: Vocabulary,
                 text_field_embedder: TextFieldEmbedder,
                 encoder: Seq2SeqEncoder,
                 label_namespace: str = "labels",
                 feedforward: Optional[FeedForward] = None,
                 label_encoding: Optional[str] = None,
                 include_start_end_transitions: bool = True,
                 constrain_crf_decoding: bool = None,
                 calculate_span_f1: bool = None,
                 dropout: Optional[float] = None,
                 verbose_metrics: bool = False,
                 initializer: InitializerApplicator = InitializerApplicator(),
                 regularizer: Optional[RegularizerApplicator] = None,
                 use_tags: str = False) -> None:

        super().__init__(vocab, text_field_embedder, encoder,
                         label_namespace, feedforward, label_encoding,
                         include_start_end_transitions, constrain_crf_decoding, calculate_span_f1,
                         dropout, verbose_metrics, initializer, regularizer)

        """
        Gets the kwargs needs to initialize the WISER CRF. We skip some
        configuration checks that are checked in the super constructor
        """
        if constrain_crf_decoding:
            labels = self.vocab.get_index_to_token_vocabulary(
                self.label_namespace)
            constraints = allowed_transitions(self.label_encoding, labels)
        else:
            constraints = None

        # Replaces the CRF created by the super constructor with the WISER CRF
        self.crf = WiserConditionalRandomField(
            self.num_tags, constraints,
            include_start_end_transitions=include_start_end_transitions
        )

        if use_tags == 'True':
            self.use_tags = True
        else:
            self.use_tags = False

    @overrides
    def forward(self,  # type: ignore
                tokens: Dict[str, torch.LongTensor],
                tags: torch.LongTensor = None,
                metadata: List[Dict[str, Any]] = None,
                **kwargs) -> Dict[str, torch.Tensor]:
        """
        Same signature as parent class's forward() method.
        Only difference is that loss is computed as the expected log likelihood
        using metadata, rather than tags.
        """

        embedded_text_input = self.text_field_embedder(tokens)
        mask = util.get_text_field_mask(tokens)

        if self.dropout:
            embedded_text_input = self.dropout(embedded_text_input)

        encoded_text = self.encoder(embedded_text_input, mask)

        if self.dropout:
            encoded_text = self.dropout(encoded_text)

        if self._feedforward is not None:
            encoded_text = self._feedforward(encoded_text)

        logits = self.tag_projection_layer(encoded_text)
        best_paths = self.crf.viterbi_tags(logits, mask)
        predicted_tags = [x for x, y in best_paths]

        # Just get the tags and ignore the score.
        output = {"logits": logits, "mask": mask, "tags": predicted_tags}

        unary_marginals = kwargs.get('unary_marginals')
        pairwise_marginals = kwargs.get('pairwise_marginals')
<<<<<<< HEAD

        if unary_marginals is not None:
            output["loss"] = self.crf.expected_log_likelihood(logits=logits,
                                                              mask=mask,
                                                              unary_marginals=unary_marginals,
                                                              pairwise_marginals=pairwise_marginals)
=======
>>>>>>> 8bd5cff3

        if not self.use_tags:
            if unary_marginals is not None:
                ell = self.crf.expected_log_likelihood(logits=logits,
                                                    mask=mask,
                                                    unary_marginals=unary_marginals,
                                                    pairwise_marginals=pairwise_marginals)
                output["loss"] = -ell
                
        if tags is not None:
            if unary_marginals is None or self.use_tags:
                log_likelihood = self.crf(logits, tags, mask)
                output['loss'] = -log_likelihood

            # Represent viterbi tags as "class probabilities" that we can feed into the metrics
            class_probabilities = torch.zeros(logits.shape)
            for i, instance_tags in enumerate(predicted_tags):
                for j, tag_id in enumerate(instance_tags):
                    class_probabilities[i, j, tag_id] = 1

            for metric in self.metrics.values():
                metric(class_probabilities, tags, mask.float())
            if self.calculate_span_f1:
                self._f1_metric(class_probabilities, tags, mask.float())

        if metadata is not None:
            output["words"] = [x["words"] for x in metadata]
        return output<|MERGE_RESOLUTION|>--- conflicted
+++ resolved
@@ -92,15 +92,12 @@
 
         unary_marginals = kwargs.get('unary_marginals')
         pairwise_marginals = kwargs.get('pairwise_marginals')
-<<<<<<< HEAD
 
         if unary_marginals is not None:
             output["loss"] = self.crf.expected_log_likelihood(logits=logits,
                                                               mask=mask,
                                                               unary_marginals=unary_marginals,
                                                               pairwise_marginals=pairwise_marginals)
-=======
->>>>>>> 8bd5cff3
 
         if not self.use_tags:
             if unary_marginals is not None:
@@ -109,7 +106,7 @@
                                                     unary_marginals=unary_marginals,
                                                     pairwise_marginals=pairwise_marginals)
                 output["loss"] = -ell
-                
+
         if tags is not None:
             if unary_marginals is None or self.use_tags:
                 log_likelihood = self.crf(logits, tags, mask)
